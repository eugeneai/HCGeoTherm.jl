# HCGeoTherm.jl - Geotherm Modeling Module
# Enhanced version with improved structure, documentation, and error handling

module HCGeoTherm

using DataFrames
using Optim
using Format
using Interpolations
import Logging
using Statistics
using LinearAlgebra

export
    # Structures
    GTInit, Geotherm, GTResult, ModelParameters,

    # Initialization functions
    defaultGTInit, createModelParameters,

    # Core computation functions
    computeGeotherm, computeGeothermSeries,

    # Utility functions
    depth, pressure, canonifyDF,

    # Analysis functions
    chisquare, chisquareGT, optimizeGeotherm,

    # Export functions
    saveResults, loadResults,

    # Validation functions
    validateInputs, validateResults

# ============================================================================
# DATA STRUCTURES
# ============================================================================

"""
    GTInit

Structure representing initialization parameters for geotherm calculation.

# Fields
- `q0::StepRange{Int64, Int64}`: Surface heat flow range [mW/m²]
- `D::Float64`: Thickness of upper crust [km]
- `zbot::Vector{Float64}`: Depth to layer bases [km]
- `zmax::Float64`: Maximum depth of model [km]
- `dz::Float64`: Depth step [km]
- `P::Float64`: Partition coefficient for upper crustal heat production
- `H::Vector{Float64}`: Heat production of lithospheric layers [μW/m³]
- `iref::Int64`: Index to reference heat flow for elevation computation
- `options::Set{String}`: Optional calculation variants (e.g., {"opt", "misfits"})
- `model_name::String`: Name of the model configuration
"""
struct GTInit
    q0::StepRange{Int64, Int64}
    D::Float64
    zbot::Vector{Float64}
    zmax::Float64
    dz::Float64
    P::Float64
    H::Vector{Float64}
    iref::Int64
    options::Set{String}
    model_name::String

    function GTInit(q0, D, zbot, zmax, dz, P, H, iref, options, model_name="default")
        # Validate inputs
        @assert length(zbot) == length(H) "zbot and H must have same length"
        @assert all(zbot .> 0) "zbot must be positive"
        @assert all(H .>= 0) "H must be non-negative"
        @assert D > 0 "D must be positive"
        @assert zmax > 0 "zmax must be positive"
        @assert dz > 0 "dz must be positive"
        @assert 0 <= P <= 1 "P must be between 0 and 1"
        @assert iref >= 1 "iref must be at least 1"

        new(q0, D, zbot, zmax, dz, P, H, iref, options, model_name)
    end
end

"""
    Geotherm

Structure representing a single geotherm calculation result.

# Fields
- `T::Vector{Float64}`: Temperature profile [°C]
- `z::Vector{Float64}`: Depth profile [km]
- `label::String`: Label for the geotherm
- `q0::Float64`: Surface heat flow [mW/m²]
- `az::Float64`: Adiabat depth [km] (negative if not reached)
- `metadata::Dict{String, Any}`: Additional metadata
"""
struct Geotherm
    T::Vector{Float64}
    z::Vector{Float64}
    label::String
    q0::Float64
    az::Float64
    metadata::Dict{String, Any}

    function Geotherm(T, z, label, q0, az, metadata=Dict{String, Any}())
        @assert length(T) == length(z) "T and z must have same length"
        @assert all(z .>= 0) "z must be non-negative"
        new(T, z, label, q0, az, metadata)
    end
end

"""
    GTResult

Structure representing complete geotherm calculation results.

# Fields
- `ini::GTInit`: Initialization parameters
- `GT::Vector{Geotherm}`: Calculated geotherms
- `GT_opt::Union{Geotherm, Nothing}`: Optimized geotherm (if calculated)
- `D::Union{DataFrame, Nothing}`: Input data
- `max::Union{DataFrame, Nothing}`: Maximum values from input data
- `statistics::Dict{String, Any}`: Calculation statistics
- `timestamp::DateTime`: Calculation timestamp
"""
struct GTResult
    ini::GTInit
    GT::Vector{Geotherm}
    GT_opt::Union{Geotherm, Nothing}
    D::Union{DataFrame, Nothing}
    max::Union{DataFrame, Nothing}
    statistics::Dict{String, Any}
    timestamp::DateTime

    function GTResult(ini, GT, GT_opt, D, max, statistics=Dict{String, Any}(), timestamp=now())
        new(ini, GT, GT_opt, D, max, statistics, timestamp)
    end
end

"""
    ModelParameters

Structure for advanced model parameters.

# Fields
- `thermal_conductivity_model::String`: Thermal conductivity model name
- `adiabat_gradient::Float64`: Adiabatic gradient [K/km]
- `surface_temperature::Float64`: Surface temperature [°C]
- `adiabat_surface_temp::Float64`: Adiabatic temperature at surface [°C]
- `crust_density::Float64`: Crust density [kg/m³]
- `mantle_density::Float64`: Mantle density [kg/m³]
- `gravity::Float64`: Gravity acceleration [m/s²]
"""
struct ModelParameters
    thermal_conductivity_model::String
    adiabat_gradient::Float64
    surface_temperature::Float64
    adiabat_surface_temp::Float64
    crust_density::Float64
    mantle_density::Float64
    gravity::Float64

    function ModelParameters(;
        thermal_conductivity_model="hasterok_chapman_2011",
        adiabat_gradient=0.3,
        surface_temperature=0.0,
        adiabat_surface_temp=1300.0,
        crust_density=2850.0,
        mantle_density=3340.0,
        gravity=10.0
    )
        @assert adiabat_gradient > 0 "adiabat_gradient must be positive"
        @assert crust_density > 0 "crust_density must be positive"
        @assert mantle_density > 0 "mantle_density must be positive"
        @assert gravity > 0 "gravity must be positive"

        new(
            thermal_conductivity_model,
            adiabat_gradient,
            surface_temperature,
            adiabat_surface_temp,
            crust_density,
            mantle_density,
            gravity
        )
    end
end

# ============================================================================
# INITIALIZATION FUNCTIONS
# ============================================================================

"""
    defaultGTInit(q0=34:1:40, options::Set{String}=Set()) :: GTInit

Create default GTInit structure with standard parameters.

# Arguments
- `q0`: Surface heat flow range [mW/m²]
- `options`: Calculation options

# Returns
- `GTInit`: Default initialization parameters
"""
function defaultGTInit(q0::StepRange{Int64, Int64}=34:1:40,
                       options::Set{String}=Set()) :: GTInit
    GTInit(
        q0,
        16.0,                    # D: Thickness of upper crust [km]
        [16.0, 23.0, 39.0, 300.0],  # zbot: Layer boundaries [km]
        225.0,                   # zmax: Maximum depth [km]
        0.1,                     # dz: Depth step [km]
        0.74,                    # P: Partition coefficient
        [0.0, 0.4, 0.4, 0.02],  # H: Heat production [μW/m³]
        3,                       # iref: Reference index
        options,
        "default_model"
    )
end

"""
    createModelParameters(; kwargs...) :: ModelParameters

Create model parameters with optional custom values.

# Keyword Arguments
- `thermal_conductivity_model`: Thermal conductivity model name
- `adiabat_gradient`: Adiabatic gradient [K/km]
- `surface_temperature`: Surface temperature [°C]
- `adiabat_surface_temp`: Adiabatic temperature at surface [°C]
- `crust_density`: Crust density [kg/m³]
- `mantle_density`: Mantle density [kg/m³]
- `gravity`: Gravity acceleration [m/s²]

# Returns
- `ModelParameters`: Model parameters structure
"""
createModelParameters(; kwargs...) = ModelParameters(; kwargs...)

# ============================================================================
# UTILITY FUNCTIONS
# ============================================================================

"""
    depth(p) :: Vector{Float64}

Convert pressure to depth using Birch's law approximation.

# Arguments
- `p::Vector{Float64}`: Pressure [GPa]

# Returns
- `Vector{Float64}`: Depth [km]
"""
function depth(p::Vector{Float64}) :: Vector{Float64}
    @assert all(p .>= 0) "Pressure must be non-negative"
    p .* 30.4 .+ 6.3
end

depth(p::Float64) :: Float64 = p * 30.4 + 6.3

"""
    pressure(d) :: Vector{Float64}

Convert depth to pressure using Birch's law approximation.

# Arguments
- `d::Vector{Float64}`: Depth [km]

# Returns
- `Vector{Float64}`: Pressure [GPa]
"""
function pressure(d::Vector{Float64}) :: Vector{Float64}
    @assert all(d .>= 0) "Depth must be non-negative"
    (d .- 6.3) ./ 30.4
end

pressure(d::Float64) :: Float64 = (d - 6.3) / 30.4

"""
    canonifyDF(pt::DataFrame) :: DataFrame

Convert various pressure-temperature data formats to canonical format.

# Arguments
- `pt::DataFrame`: Input pressure-temperature data

# Returns
- `DataFrame`: Canonical format with columns: D_km, P_GPa, T_C, T_K

# Supported input formats:
- Temperature: T_C (°C) or T_K (K)
- Depth/Pressure: D_km (km), D_m (m), P_GPa (GPa), P_kbar (kbar)
"""
function canonifyDF(pt::DataFrame) :: DataFrame
    pt_n = names(pt)

    # Validate required columns
    has_temp = "T_C" in pt_n || "T_K" in pt_n
    has_depth_pressure = "D_km" in pt_n || "D_m" in pt_n || "P_GPa" in pt_n || "P_kbar" in pt_n

    @assert has_temp "DataFrame must contain either T_C or T_K column"
    @assert has_depth_pressure "DataFrame must contain depth or pressure column"

    # Convert temperature
    if "T_C" in pt_n
        TC = pt.T_C
        TK = TC .+ 273.15
    else  # "T_K" in pt_n
        TK = pt.T_K
        TC = TK .- 273.15
    end

    # Convert depth/pressure
    if "D_km" in pt_n
        Dkm = pt.D_km
        PGPa = pressure.(Dkm)
    elseif "D_m" in pt_n
        Dkm = pt.D_m ./ 1000.0
        PGPa = pressure.(Dkm)
    elseif "P_GPa" in pt_n
        PGPa = pt.P_GPa
        Dkm = depth.(PGPa)
    else  # "P_kbar" in pt_n
        PGPa = pt.P_kbar ./ 10.0
        Dkm = depth.(PGPa)
    end

    # Create canonical DataFrame
    DataFrame(D_km=Dkm, P_GPa=PGPa, T_C=TC, T_K=TK)
end

# ============================================================================
# CORE COMPUTATION FUNCTIONS
# ============================================================================

"""
    computeGeotherm(initParameters::GTInit, df::Union{DataFrame, Nothing}=nothing;
                    model_params::ModelParameters=ModelParameters()) :: Dict{String, GTResult}

Compute geotherms for given initialization parameters.

# Arguments
- `initParameters::GTInit`: Initialization parameters
- `df::Union{DataFrame, Nothing}`: Input data for optimization (optional)
- `model_params::ModelParameters`: Model physical parameters

# Returns
- `Dict{String, GTResult}`: Dictionary of results with keys: "series", "optimize", "misfits"

# Throws
- `ArgumentError` if inputs are invalid
"""
function computeGeotherm(initParameters::GTInit,
                         df::Union{DataFrame, Nothing}=nothing;
                         model_params::ModelParameters=ModelParameters()) :: Dict{String, GTResult}

    # Validate inputs
    validateInputs(initParameters, df)

    ini = initParameters
    statistics = Dict{String, Any}()

    # Prepare maximum values from input data
    maximumf = isnothing(df) ? nothing : combine(df, [:D_km, :T_C, :T_K] .=> maximum)

    # Calculate geotherm series
    GTs, calculation_stats = computeGeothermSeries(ini, model_params)
    merge!(statistics, calculation_stats)

    # Create base result
    answer = GTResult(ini, GTs, nothing, df, maximumf, statistics)

    answers = Dict{String, GTResult}("series" => answer)

    # Optimization if requested
    if "optimize" in ini.options || "misfits" in ini.options
        try
            optimized_result = optimizeGeotherm(answer, model_params)
            merge!(answers, optimized_result)
        catch e
            @warn "Optimization failed: $(e)"
        end
    end

    return answers
end

"""
    computeGeothermSeries(ini::GTInit, model_params::ModelParameters) :: Tuple{Vector{Geotherm}, Dict{String, Any}}

Compute series of geotherms for different surface heat flows.

# Arguments
- `ini::GTInit`: Initialization parameters
- `model_params::ModelParameters`: Model physical parameters

# Returns
- `Tuple{Vector{Geotherm}, Dict{String, Any}}`: Geotherms and calculation statistics
"""
function computeGeothermSeries(ini::GTInit, model_params::ModelParameters) :: Tuple{Vector{Geotherm}, Dict{String, Any}}
    GTs = Vector{Geotherm}()
    statistics = Dict{String, Any}()

    start_time = time()
    adiabat_count = 0

    for (i, q0_val) in enumerate(ini.q0)
        # Compute surface heat production
        A0 = (1 - ini.P) * q0_val / ini.D
        H = copy(ini.H)
        H[1] = A0

        # Compute geotherm
        T, z, _, _, _, _, az = empgtherms(
            Float64(q0_val), ini.zmax, ini.dz, ini.D,
            ini.zbot, H, model_params
        )

        # Create label
        if az > 0.0
            label = format("{:.2f} ({:.2f})", q0_val, az)
            adiabat_count += 1
        else
            label = format("{:.2f}", q0_val)
        end

        # Create geotherm with metadata
        metadata = Dict{String, Any}(
            "index" => i,
            "adiabat_reached" => az > 0.0,
            "calculation_time" => time() - start_time
        )

        push!(GTs, Geotherm(T, z, label, Float64(q0_val), az, metadata))
    end

    # Update statistics
    statistics["total_calculation_time"] = time() - start_time
    statistics["adiabat_count"] = adiabat_count
    statistics["total_geotherms"] = length(GTs)
    statistics["heat_flow_range"] = (minimum(ini.q0), maximum(ini.q0))

    return GTs, statistics
end

# ============================================================================
# OPTIMIZATION FUNCTIONS
# ============================================================================

"""
    chisquareGT(GT::Geotherm, D::DataFrame; sigmaT=20.0, sigmaP=0.3) :: Float64

<<<<<<< HEAD
Calculate chi-square misfit between geotherm and data.
=======
        q0 = convert(Float64, minx)         # [mW/m^2] surface heat flow
        misfit = convert(Float64, miny)/2.0 # Do not use 2sigma, just one
>>>>>>> fc97b7fc

# Arguments
- `GT::Geotherm`: Geotherm to evaluate
- `D::DataFrame`: Data for comparison
- `sigmaT`: Temperature uncertainty [K]
- `sigmaP`: Pressure uncertainty [GPa]

# Returns
- `Float64`: Chi-square misfit value
"""
function chisquareGT(GT::Geotherm, D::DataFrame; sigmaT=20.0, sigmaP=0.3) :: Float64
    @assert !isempty(D) "DataFrame cannot be empty"
    @assert sigmaT > 0 "sigmaT must be positive"
    @assert sigmaP > 0 "sigmaP must be positive"

    z = GT.z
    T = GT.T

    # Create interpolators
    T_interp = linear_interpolation(z, T; extrapolation_bc=Line())
    z_interp = linear_interpolation(T, z; extrapolation_bc=Line())

    dT = 0.0
    dP = 0.0

    for row in eachrow(D)
        # Temperature misfit
        T_pred = T_interp(row.D_km)
        dT += (T_pred - row.T_C)^2

        # Pressure misfit
        z_pred = z_interp(row.T_C)
        P_pred = pressure(z_pred)
        P_actual = pressure(row.D_km)
        dP += (P_pred - P_actual)^2
    end

    # Normalized chi-square
    n = nrow(D)
    chi2 = (dP / (sigmaP^2) + dT / (sigmaT^2)) / n

    return sqrt(chi2)
end

"""
    chisquare(result::GTResult; sigmaT=20.0, sigmaP=0.3) :: Tuple{Vector{Float64}, Function}

Calculate chi-square values for all geotherms in result.

# Arguments
- `result::GTResult`: Geotherm results
- `sigmaT`: Temperature uncertainty [K]
- `sigmaP`: Pressure uncertainty [GPa]

# Returns
- `Tuple{Vector{Float64}, Function}`: Heat flow values and interpolated chi-square function
"""
function chisquare(result::GTResult; sigmaT=20.0, sigmaP=0.3) :: Tuple{Vector{Float64}, Function}
    @assert !isnothing(result.D) "Result must contain data for chi-square calculation"

    qs = [gt.q0 for gt in result.GT]
    chis = Vector{Float64}()

    for gt in result.GT
        chi = chisquareGT(gt, result.D; sigmaT=sigmaT, sigmaP=sigmaP)
        push!(chis, chi)
    end

    # Create interpolating function
    chi_interp = linear_interpolation(qs, chis; extrapolation_bc=Line())

    return (qs, chi_interp)
end

"""
    optimizeGeotherm(result::GTResult, model_params::ModelParameters) :: Dict{String, GTResult}

Optimize geotherm to minimize chi-square misfit.

# Arguments
- `result::GTResult`: Initial geotherm results
- `model_params::ModelParameters`: Model physical parameters

# Returns
- `Dict{String, GTResult}`: Optimized results
"""
function optimizeGeotherm(result::GTResult, model_params::ModelParameters) :: Dict{String, GTResult}
    @assert !isnothing(result.D) "Data required for optimization"

    answers = Dict{String, GTResult}()

    # Get chi-square function
    qs, chi_func = chisquare(result)

    # Find minimum using Golden Section search
    q_min = minimum(qs)
    q_max = maximum(qs)

    res = optimize(chi_func, Float64(q_min), Float64(q_max), GoldenSection())

    if !Optim.converged(res)
        @warn "Optimization did not converge"
        return answers
    end

    optimal_q = Optim.minimizer(res)
    min_chi = Optim.minimum(res)

    # Create optimized initialization
    ai = result.ini
    gpOpt = GTInit(
        [round(Int, optimal_q)],
        ai.D, ai.zbot, ai.zmax, ai.dz,
        ai.P, ai.H, ai.iref,
        Set{String}(),
        "optimized_$(optimal_q)"
    )

    # Compute optimized geotherm
    opt_results = computeGeotherm(gpOpt, result.D; model_params=model_params)
    opt_result = opt_results["series"]

    # Update statistics
    stats = copy(result.statistics)
    stats["optimal_heat_flow"] = optimal_q
    stats["minimum_chi_square"] = min_chi
    stats["optimization_converged"] = Optim.converged(res)

    # Create result with optimized geotherm
    answer_opt = GTResult(
        result.ini,
        result.GT,
        opt_result.GT[1],
        result.D,
        result.max,
        stats,
        now()
    )

    answers["optimize"] = answer_opt

    # Calculate misfit bounds if requested
    if "misfits" in result.ini.options
        chi_std = sqrt(min_chi)
        q_low = optimal_q - chi_std
        q_high = optimal_q + chi_std

        gpMisfit = GTInit(
            [round(Int, q_low), round(Int, optimal_q), round(Int, q_high)],
            ai.D, ai.zbot, ai.zmax, ai.dz,
            ai.P, ai.H, ai.iref,
            Set{String}(),
            "misfit_bounds"
        )

        misfit_results = computeGeotherm(gpMisfit, result.D; model_params=model_params)
        misfit_result = misfit_results["series"]

        misfit_stats = copy(stats)
        misfit_stats["misfit_lower_bound"] = q_low
        misfit_stats["misfit_upper_bound"] = q_high

        answer_misfit = GTResult(
            result.ini,
            misfit_result.GT,
            opt_result.GT[1],
            result.D,
            result.max,
            misfit_stats,
            now()
        )

        answers["misfits"] = answer_misfit
    end

    return answers
end

# ============================================================================
# VALIDATION FUNCTIONS
# ============================================================================

"""
    validateInputs(ini::GTInit, df::Union{DataFrame, Nothing})

Validate input parameters for geotherm calculation.

# Arguments
- `ini::GTInit`: Initialization parameters
- `df::Union{DataFrame, Nothing}`: Input data

# Throws
- `ArgumentError` if validation fails
"""
function validateInputs(ini::GTInit, df::Union{DataFrame, Nothing})
    # Validate GTInit
    @assert ini.zmax > maximum(ini.zbot) "zmax must be greater than all zbot values"
    @assert ini.dz < ini.zmax "dz must be smaller than zmax"
    @assert ini.iref <= length(ini.q0) "iref must be within q0 range"

    # Validate DataFrame if provided
    if !isnothing(df)
        @assert !isempty(df) "DataFrame cannot be empty"
        required_cols = ["D_km", "T_C"]
        for col in required_cols
            @assert col in names(df) "DataFrame must contain $col column"
        end

        @assert all(df.D_km .>= 0) "Depth must be non-negative"
        @assert all(df.T_C .>= -273.15) "Temperature must be above absolute zero"
    end
end

"""
    validateResults(result::GTResult) :: Bool

Validate geotherm calculation results.

# Arguments
- `result::GTResult`: Calculation results

# Returns
- `Bool`: True if results are valid
"""
function validateResults(result::GTResult) :: Bool
    try
        # Check geotherms
        @assert !isempty(result.GT) "No geotherms calculated"

        for gt in result.GT
            @assert length(gt.T) == length(gt.z) "Temperature and depth arrays must have same length"
            @assert all(gt.z .>= 0) "Depth must be non-negative"
            @assert all(gt.T .>= -273.15) "Temperature must be above absolute zero"
        end

        # Check optimized geotherm if present
        if !isnothing(result.GT_opt)
            @assert length(result.GT_opt.T) == length(result.GT_opt.z) "Optimized geotherm arrays must have same length"
        end

        return true
    catch e
        @warn "Validation failed: $(e)"
        return false
    end
end

# ============================================================================
# IMPORT/EXPORT FUNCTIONS
# ============================================================================

"""
    saveResults(result::GTResult, filepath::String)

Save geotherm results to JSON file.

# Arguments
- `result::GTResult`: Results to save
- `filepath::String`: Path to save file
"""
function saveResults(result::GTResult, filepath::String)
    # This would be implemented with JSON3 or similar package
    @warn "saveResults not implemented - requires JSON serialization"
end

"""
    loadResults(filepath::String) :: GTResult

Load geotherm results from JSON file.

# Arguments
- `filepath::String`: Path to load file

# Returns
- `GTResult`: Loaded results
"""
function loadResults(filepath::String) :: GTResult
    # This would be implemented with JSON3 or similar package
    error("loadResults not implemented - requires JSON deserialization")
end

# ============================================================================
# MODULE INITIALIZATION
# ============================================================================

# Include submodules
include("EmpgTherm.jl")

# Initialize module
function __init__()
    @info "HCGeoTherm module initialized"
    @info "Version: 2.0.0"
    @info "Enhanced with better structure, documentation, and error handling"
end

end # module HCGeoTherm<|MERGE_RESOLUTION|>--- conflicted
+++ resolved
@@ -43,7 +43,7 @@
 Structure representing initialization parameters for geotherm calculation.
 
 # Fields
-- `q0::StepRange{Int64, Int64}`: Surface heat flow range [mW/m²]
+- `q0::StepRange{Float64, Float64}`: Surface heat flow range [mW/m²]
 - `D::Float64`: Thickness of upper crust [km]
 - `zbot::Vector{Float64}`: Depth to layer bases [km]
 - `zmax::Float64`: Maximum depth of model [km]
@@ -55,7 +55,7 @@
 - `model_name::String`: Name of the model configuration
 """
 struct GTInit
-    q0::StepRange{Int64, Int64}
+    q0::StepRange{Float64, Float64}
     D::Float64
     zbot::Vector{Float64}
     zmax::Float64
@@ -202,7 +202,7 @@
 # Returns
 - `GTInit`: Default initialization parameters
 """
-function defaultGTInit(q0::StepRange{Int64, Int64}=34:1:40,
+function defaultGTInit(q0::StepRange{Float64, Float64}=34:1:40,
                        options::Set{String}=Set()) :: GTInit
     GTInit(
         q0,
@@ -451,12 +451,7 @@
 """
     chisquareGT(GT::Geotherm, D::DataFrame; sigmaT=20.0, sigmaP=0.3) :: Float64
 
-<<<<<<< HEAD
 Calculate chi-square misfit between geotherm and data.
-=======
-        q0 = convert(Float64, minx)         # [mW/m^2] surface heat flow
-        misfit = convert(Float64, miny)/2.0 # Do not use 2sigma, just one
->>>>>>> fc97b7fc
 
 # Arguments
 - `GT::Geotherm`: Geotherm to evaluate
@@ -568,7 +563,7 @@
     # Create optimized initialization
     ai = result.ini
     gpOpt = GTInit(
-        [round(Int, optimal_q)],
+        [optimal_q],
         ai.D, ai.zbot, ai.zmax, ai.dz,
         ai.P, ai.H, ai.iref,
         Set{String}(),
@@ -600,12 +595,12 @@
 
     # Calculate misfit bounds if requested
     if "misfits" in result.ini.options
-        chi_std = sqrt(min_chi)
+        chi_std = sqrt(min_chi/2)
         q_low = optimal_q - chi_std
         q_high = optimal_q + chi_std
 
         gpMisfit = GTInit(
-            [round(Int, q_low), round(Int, optimal_q), round(Int, q_high)],
+            [q_low, optimal_q, q_high],
             ai.D, ai.zbot, ai.zmax, ai.dz,
             ai.P, ai.H, ai.iref,
             Set{String}(),
